--- conflicted
+++ resolved
@@ -21,14 +21,6 @@
     Union,
 )
 
-<<<<<<< HEAD
-from sqlalchemy.sql import expression
-
-from dj.models.node import Node as DJNode
-from dj.models.node import NodeType as DJNodeType
-from dj.sql.parsing.backends.exceptions import DJParseException
-from dj.typing import ColumnType, ExpressionWithAlias, Identifier
-=======
 from sqlmodel import Session
 
 from dj.models.database import Database
@@ -39,7 +31,6 @@
 
 if TYPE_CHECKING:
     from dj.construction.build_planning import BuildPlan  # type:ignore
->>>>>>> 0931ae3b
 
 PRIMITIVES = {int, float, str, bool, type(None)}
 
@@ -742,15 +733,6 @@
     _table: Optional["TableExpression"] = field(repr=False, default=None)
     _type: Optional["ColumnType"] = field(repr=False, default=None)
     _expression: Optional[Expression] = field(repr=False, default=None)
-<<<<<<< HEAD
-
-    def add_type(self, type_: ColumnType) -> "Column":
-        """add a referenced type"""
-        self._type = type_
-        return self
-
-    @property
-=======
 
     @property
     def type(self) -> Optional[ColumnType]:
@@ -763,7 +745,6 @@
         return self
 
     @property
->>>>>>> 0931ae3b
     def expression(self) -> Optional[Expression]:
         """return the dj_node referenced by this table"""
         return self._expression
@@ -855,7 +836,6 @@
 
     _columns: Set[Column] = field(repr=False, default_factory=set)
     _dj_node: Optional[DJNode] = field(repr=False, default=None)
-<<<<<<< HEAD
 
     @property
     def dj_node(self) -> Optional[DJNode]:
@@ -876,28 +856,6 @@
         return self
 
     @property
-=======
-
-    @property
-    def dj_node(self) -> Optional[DJNode]:
-        """return the dj_node referenced by this table"""
-        return self._dj_node
-
-    def add_dj_node(self, dj_node: DJNode) -> "Table":
-        """add dj_node referenced by this table"""
-        if dj_node.type not in (
-            DJNodeType.TRANSFORM,
-            DJNodeType.SOURCE,
-            DJNodeType.DIMENSION,
-        ):
-            raise DJParseException(
-                f"Expected dj node of TRANSFORM, SOURCE, or DIMENSION but got {dj_node.type}.",
-            )
-        self._dj_node = dj_node
-        return self
-
-    @property
->>>>>>> 0931ae3b
     def columns(self) -> Set[Column]:
         """return the columns referenced from this table"""
         return self._columns
@@ -1023,14 +981,9 @@
     select: "Select"
     ctes: List[Alias["Select"]] = field(default_factory=list)
 
-<<<<<<< HEAD
-    def to_select(self) -> Select:
-        """compile ctes into the select and return the select
-=======
     def _to_select(self) -> Select:
         """
         Compile ctes into the select and return the select
->>>>>>> 0931ae3b
 
         Note: This destroys the structure of the query which cannot be undone
         you may want to deepcopy it first
@@ -1040,8 +993,6 @@
             self.select.replace(table, cte)
         return self.select
 
-<<<<<<< HEAD
-=======
     def build(  # pylint: disable=R0913,C0415
         self,
         session: Session,
@@ -1057,7 +1008,6 @@
 
         _build_query_ast(session, self, build_plan, build_plan_depth, database, dialect)
 
->>>>>>> 0931ae3b
     def __str__(self) -> str:
         subquery = bool(self.parent)
         ctes = ",\n".join(f"{cte.name} AS {(cte.child)}" for cte in self.ctes)
