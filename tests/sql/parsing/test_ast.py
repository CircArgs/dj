"""
testing ast Nodes and their methods
"""
import pytest
from sqlalchemy import select

from dj.models.column import ColumnType
from dj.models.node import Node, NodeType
from dj.sql.parsing.ast import (
    Alias,
    BinaryOp,
    BinaryOpKind,
    Boolean,
    Column,
    From,
    IsNull,
    Name,
    Namespace,
    Number,
    Query,
    Select,
    String,
    Table,
    Wildcard,
    flatten,
)
from dj.sql.parsing.backends.exceptions import DJParseException
from dj.sql.parsing.backends.sqloxide import parse
from tests.sql.utils import compare_query_strings


def test_trivial_ne(trivial_query):
    """
    test find_all on a trivial query
    """
    assert not trivial_query.compare(
        Query(
            ctes=[],
            select=Select(
                distinct=False,
                from_=From(tables=[Table(Name(name="b"))]),
                projection=[Column(Name("a"))],
            ),
        ),
    )


def test_trivial_diff(trivial_query):
    """
    test find_all on a trivial query
    """
    assert trivial_query.diff(
        Query(
            ctes=[],
            select=Select(
                distinct=False,
                from_=From(tables=[Table(Name(name="b"))]),
                projection=[Column(Name("a"))],
            ),
        ),
    ) == [
        (Name(name="a", quote_style=""), Name(name="b", quote_style="")),
        (Wildcard(), Column(name=Name(name="a", quote_style=""), namespace=None)),
    ]


def test_findall_trivial(trivial_query):
    """
    test find_all on a trivial query
    """
    assert [Table(Name("a"))] == list(trivial_query.find_all(Table))


def test_filter_trivial(trivial_query):
    """
    test filtering nodes of a trivial query
    """
    assert [Table(Name("a"))] == list(
        trivial_query.filter(lambda node: isinstance(node, Table)),
    )


def test_flatten_trivial(trivial_query):
    """
    test flattening on a trivial query
    """
    assert [
        Query(
            select=Select(
                distinct=False,
                from_=From(
                    tables=[Table(name=Name(name="a", quote_style=""))],
                    joins=[],
                ),
                group_by=[],
                having=None,
                projection=[Wildcard()],
                where=None,
                limit=None,
            ),
            ctes=[],
        ),
        Select(
            distinct=False,
            from_=From(tables=[Table(name=Name(name="a", quote_style=""))], joins=[]),
            group_by=[],
            having=None,
            projection=[Wildcard()],
            where=None,
            limit=None,
        ),
        From(tables=[Table(name=Name(name="a", quote_style=""))], joins=[]),
        Table(name=Name(name="a", quote_style="")),
        Name(name="a", quote_style=""),
        Wildcard(),
    ] == list(trivial_query.flatten())


def test_trivial_apply(trivial_query):
    """
    test the apply method for nodes on a trivial query
    """
    flat = []
    trivial_query.apply(lambda node: flat.append(node))  # pylint: disable=W0108
    assert flat == list(trivial_query.flatten())


def test_named_alias_or_name_aliased():
    """
    test a named node for returning its alias name when a child of an alias
    """
    named = Table(Name(name="a"))
    _ = Alias(
        Name(name="alias"),
        child=named,
    )
    assert named.alias_or_name() == Name("alias")


def test_named_alias_or_name_not_aliased():
    """
    test a named node for returning its name when not a child of an alias
    """
    named = Table(Name(name="a"))
    _ = From([named])
    assert named.alias_or_name() == Name("a")


@pytest.mark.parametrize("name1, name2", [("a", "b"), ("c", "d")])
def test_column_hash(name1, name2):
    """
    test column hash
    """
    assert hash(Column(Name(name1))) == hash(
        Column(Name(name1)),
    )
    assert hash(Column(Name(name1))) != hash(
        Column(Name(name2)),
    )
    assert hash(Column(Name(name1))) != hash(
        Table(Name(name1)),
    )


@pytest.mark.parametrize("name1, name2", [("a", "b"), ("c", "d")])
def test_name_hash(name1, name2):
    """
    test name hash
    """
    assert hash(Name(name1)) == hash(
        Name(name1),
    )
    assert hash(Name(name1)) != hash(Name(name2))
    assert hash(Name(name1, "'")) == hash(Name(name1, "'"))


@pytest.mark.parametrize("value1, value2", list(zip(range(5), range(5, 10))))
def test_number_hash(value1, value2):
    """
    test number hash
    """
    assert hash(Number(value1)) == hash(Number(value1))
    assert hash(Number(value1)) != hash(Number(value2))
    assert hash(Number(value1)) != hash(String(str((value1))))


@pytest.mark.parametrize("value1, value2", [(True, False), (False, True)])
def test_boolean_hash(value1, value2):
    """
    test boolean hash
    """
    assert hash(Boolean(value1)) == hash(Boolean(value1))
    assert hash(Boolean(value1)) != hash(Boolean(value2))
    assert hash(Boolean(value1)) != hash(String(str((value1))))


def test_column_table():
    """
    test column add table
    """
    column = Column(Name("x"))
    column.add_table(Table(Name("a")))
    assert column.table == Table(Name("a"))


def test_column_type():
    """
    test column add type
    """
    column = Column(Name("x"))
    column.add_type(ColumnType.STR)
    assert column.type == ColumnType.STR


def test_column_expression_property():
    """
    test column get expression
    """
    column = Column(Name("x"))
    exp = Column(Name("exp"))
    column.add_expression(exp)
    assert column.expression.compare(exp)


def test_alias_alias_fails():
    """
    test having an alias of an alias fails
    """
    with pytest.raises(DJParseException) as exc:
        Alias(Name("bad"), child=Alias(Name("alias"), child=Column(Name("child"))))
    assert "An alias cannot descend from another Alias." in str(exc)


def test_table_columns():
    """
    test adding/getting columns from table
    """
    table = Table(Name("a"))
    table.add_columns(Column(Name("x")))
    assert table.columns == {Column(Name("x"))}


def test_wildcard_table_reference():
    """
    test adding/getting table from wildcard
    """
    wildcard = Wildcard()
    wildcard.add_table(Table(Name("a")))
    wildcard = wildcard.add_table(Table(Name("b")))
    assert wildcard.table == Table(Name("a"))


def test_flatten():
    """
    Test ``flatten``
    """
    assert list(
        flatten([1, {1, 2, 3}, range(5), (8, (18, [4, iter(range(9))], [10]))]),
    ) == [1, 1, 2, 3, range(0, 5), 8, 18, 4, 0, 1, 2, 3, 4, 5, 6, 7, 8, 10]


def test_get_nearest_parent():
    """
    test getting the nearest parent of a node of a certain type
    """

    name_a = Name("a")
    name_b = Name("b")

    assert name_a.get_nearest_parent_of_type(Table) is None
    table = Table(name_a, Namespace([name_b]))
    assert name_a.get_nearest_parent_of_type(Table) is table
    assert name_b.get_nearest_parent_of_type(Table) is table


def test_empty_namespace_conversion_raises():
    """
    test if an empty namespace conversion raises
    """
    with pytest.raises(DJParseException):
        Namespace([]).to_named_type(Column)


def test_double_add_namespace():
    """
    test if an empty namespace conversion raises
    """
    col = Column(Name("x"))
    col.add_namespace(Namespace([Name("a")]))
    col.add_namespace(Namespace([Name("b")]))
    assert str(col) == "a.x"


def test_adding_bad_node_to_table(construction_session):
    """
    test adding a node to a table
    """
    table = Table(Name("a"))
    node = next(
        construction_session.exec(select(Node).filter(Node.type == NodeType.METRIC)),
    )[0]
    with pytest.raises(DJParseException) as exc:
        table.add_dj_node(node)
    assert "Expected dj node of TRANSFORM, SOURCE, or DIMENSION" in str(exc)


def test_column_string_table_subquery():
    """test a column string when it references an unaliased subquery as a table"""
    ast = parse("SELECT a FROM (SELECT * FROM t)", "ansi")
    subquery = ast.select.from_.tables[0]
    col = ast.select.projection[0]
    col.add_table(subquery)
    assert str(col) == "a"


def test_replace():
    """
    test replacing nodes
    """
    select_statement = Select(
        from_=From(
            tables=[Table(Name(name="a")), Table(Name(name="b"))],
        ),
        projection=[Wildcard()],
    )

    select_statement.replace(Name("a"), Name("A"))
    select_statement.replace("b", "B")
    assert compare_query_strings("select * from A, B", str(select_statement))


def test_query_to_select(cte_query):
    """test converting a query to a select"""
<<<<<<< HEAD
    assert cte_query.to_select().compare(
=======
    assert cte_query._to_select().compare(  # pylint: disable=W0212
>>>>>>> 0931ae3b
        Select(
            from_=From(
                tables=[
                    Alias(
                        name=Name(name="cteReports", quote_style=""),
                        namespace=None,
                        child=Select(
                            from_=From(
                                tables=[
                                    Table(
                                        name=Name(name="Employees", quote_style=""),
                                        namespace=None,
                                    ),
                                ],
                                joins=[],
                            ),
                            group_by=[],
                            having=None,
                            projection=[
                                Column(
                                    name=Name(name="EmployeeID", quote_style=""),
                                    namespace=None,
                                ),
                                Column(
                                    name=Name(name="FirstName", quote_style=""),
                                    namespace=None,
                                ),
                                Column(
                                    name=Name(name="LastName", quote_style=""),
                                    namespace=None,
                                ),
                                Column(
                                    name=Name(name="ManagerID", quote_style=""),
                                    namespace=None,
                                ),
                            ],
                            where=IsNull(
                                expr=Column(
                                    name=Name(name="ManagerID", quote_style=""),
                                    namespace=None,
                                ),
                            ),
                            limit=None,
                            distinct=False,
                        ),
                    ),
                ],
                joins=[],
            ),
            group_by=[],
            having=None,
            projection=[
                Alias(
                    name=Name(name="FullName", quote_style=""),
                    namespace=None,
                    child=BinaryOp(
                        op=BinaryOpKind.Plus,
                        left=BinaryOp(
                            op=BinaryOpKind.Plus,
                            left=Column(
                                name=Name(name="FirstName", quote_style=""),
                                namespace=None,
                            ),
                            right=String(value=" "),
                        ),
                        right=Column(
                            name=Name(name="LastName", quote_style=""),
                            namespace=None,
                        ),
                    ),
                ),
                Column(name=Name(name="EmpLevel", quote_style=""), namespace=None),
                Alias(
                    name=Name(name="Manager", quote_style=""),
                    namespace=None,
                    child=Query(
                        select=Select(
                            from_=From(
                                tables=[
                                    Table(
                                        name=Name(name="Employees", quote_style=""),
                                        namespace=None,
                                    ),
                                ],
                                joins=[],
                            ),
                            group_by=[],
                            having=None,
                            projection=[
                                BinaryOp(
                                    op=BinaryOpKind.Plus,
                                    left=BinaryOp(
                                        op=BinaryOpKind.Plus,
                                        left=Column(
                                            name=Name(name="FirstName", quote_style=""),
                                            namespace=None,
                                        ),
                                        right=String(value=" "),
                                    ),
                                    right=Column(
                                        name=Name(name="LastName", quote_style=""),
                                        namespace=None,
                                    ),
                                ),
                            ],
                            where=BinaryOp(
                                op=BinaryOpKind.Eq,
                                left=Column(
                                    name=Name(name="EmployeeID", quote_style=""),
                                    namespace=None,
                                ),
                                right=Column(
                                    name=Name(name="MgrID", quote_style=""),
                                    namespace=Namespace(
                                        names=[Name(name="cteReports", quote_style="")],
                                    ),
                                ),
                            ),
                            limit=None,
                            distinct=False,
                        ),
                        ctes=[],
                    ),
                ),
            ],
            where=None,
            limit=None,
            distinct=False,
        ),
    )<|MERGE_RESOLUTION|>--- conflicted
+++ resolved
@@ -331,11 +331,7 @@
 
 def test_query_to_select(cte_query):
     """test converting a query to a select"""
-<<<<<<< HEAD
-    assert cte_query.to_select().compare(
-=======
     assert cte_query._to_select().compare(  # pylint: disable=W0212
->>>>>>> 0931ae3b
         Select(
             from_=From(
                 tables=[
